/*---------------------------------------------------------------------------------------------
 *  Copyright (c) Microsoft Corporation. All rights reserved.
 *  Licensed under the MIT License. See License.txt in the project root for license information.
 *--------------------------------------------------------------------------------------------*/

'use strict';

import { app, ipcMain as ipc } from 'electron';
import * as platform from 'vs/base/common/platform';
import { WindowsManager } from 'vs/code/electron-main/windows';
import { IWindowsService, OpenContext, ActiveWindowManager } from 'vs/platform/windows/common/windows';
import { WindowsChannel } from 'vs/platform/windows/common/windowsIpc';
import { WindowsService } from 'vs/platform/windows/electron-main/windowsService';
import { ILifecycleService } from 'vs/platform/lifecycle/electron-main/lifecycleMain';
import { CodeMenu } from 'vs/code/electron-main/menus';
import { getShellEnvironment } from 'vs/code/node/shellEnv';
import { IUpdateService } from 'vs/platform/update/common/update';
import { UpdateChannel } from 'vs/platform/update/common/updateIpc';
import { Server as ElectronIPCServer } from 'vs/base/parts/ipc/electron-main/ipc.electron-main';
import { Server, connect, Client } from 'vs/base/parts/ipc/node/ipc.net';
import { SharedProcess } from 'vs/code/electron-main/sharedProcess';
import { Mutex } from 'windows-mutex';
import { LaunchService, LaunchChannel, ILaunchService } from './launch';
import { IInstantiationService, ServicesAccessor } from 'vs/platform/instantiation/common/instantiation';
import { ServiceCollection } from 'vs/platform/instantiation/common/serviceCollection';
import { SyncDescriptor } from 'vs/platform/instantiation/common/descriptors';
import { ILogService } from 'vs/platform/log/common/log';
import { IStateService } from 'vs/platform/state/common/state';
import { IEnvironmentService } from 'vs/platform/environment/common/environment';
import { IConfigurationService } from 'vs/platform/configuration/common/configuration';
import { IURLService } from 'vs/platform/url/common/url';
import { URLHandlerChannelClient, URLServiceChannel } from 'vs/platform/url/common/urlIpc';
import { ITelemetryService } from 'vs/platform/telemetry/common/telemetry';
import { NullTelemetryService } from 'vs/platform/telemetry/common/telemetryUtils';
import { ITelemetryAppenderChannel, TelemetryAppenderClient } from 'vs/platform/telemetry/common/telemetryIpc';
import { TelemetryService, ITelemetryServiceConfig } from 'vs/platform/telemetry/common/telemetryService';
import { resolveCommonProperties } from 'vs/platform/telemetry/node/commonProperties';
import { getDelayedChannel } from 'vs/base/parts/ipc/common/ipc';
import product from 'vs/platform/node/product';
import pkg from 'vs/platform/node/package';
import { ProxyAuthHandler } from './auth';
import { IDisposable, dispose } from 'vs/base/common/lifecycle';
import { ConfigurationService } from 'vs/platform/configuration/node/configurationService';
import { TPromise } from 'vs/base/common/winjs.base';
import { IWindowsMainService } from 'vs/platform/windows/electron-main/windows';
import { IHistoryMainService } from 'vs/platform/history/common/history';
import { isUndefinedOrNull } from 'vs/base/common/types';
import { CodeWindow } from 'vs/code/electron-main/window';
import { KeyboardLayoutMonitor } from 'vs/code/electron-main/keyboard';
import URI from 'vs/base/common/uri';
import { WorkspacesChannel } from 'vs/platform/workspaces/common/workspacesIpc';
import { IWorkspacesMainService } from 'vs/platform/workspaces/common/workspaces';
import { getMachineId } from 'vs/base/node/id';
import { Win32UpdateService } from 'vs/platform/update/electron-main/updateService.win32';
import { LinuxUpdateService } from 'vs/platform/update/electron-main/updateService.linux';
import { DarwinUpdateService } from 'vs/platform/update/electron-main/updateService.darwin';
import { IIssueService } from 'vs/platform/issue/common/issue';
import { IssueChannel } from 'vs/platform/issue/common/issueIpc';
import { IssueService } from 'vs/platform/issue/electron-main/issueService';
import { LogLevelSetterChannel } from 'vs/platform/log/common/logIpc';
import { setUnexpectedErrorHandler } from 'vs/base/common/errors';
import { join } from 'path';
import { copy, exists, rename } from 'vs/base/node/pfs';
import { ElectronURLListener } from 'vs/platform/url/electron-main/electronUrlListener';
import { serve as serveDriver } from 'vs/platform/driver/electron-main/driver';

export class CodeApplication {

	private static readonly MACHINE_ID_KEY = 'telemetry.machineId';

	private toDispose: IDisposable[];
	private windowsMainService: IWindowsMainService;

	private electronIpcServer: ElectronIPCServer;

	private sharedProcess: SharedProcess;
	private sharedProcessClient: TPromise<Client>;

	constructor(
		private mainIpcServer: Server,
		private userEnv: platform.IProcessEnvironment,
		@IInstantiationService private instantiationService: IInstantiationService,
		@ILogService private logService: ILogService,
		@IEnvironmentService private environmentService: IEnvironmentService,
		@ILifecycleService private lifecycleService: ILifecycleService,
		@IConfigurationService configurationService: ConfigurationService,
		@IStateService private stateService: IStateService,
		@IHistoryMainService private historyMainService: IHistoryMainService
	) {
		this.toDispose = [mainIpcServer, configurationService];

		this.registerListeners();
	}

	private registerListeners(): void {

		// We handle uncaught exceptions here to prevent electron from opening a dialog to the user
		setUnexpectedErrorHandler(err => this.onUnexpectedError(err));
		process.on('uncaughtException', err => this.onUnexpectedError(err));

		app.on('will-quit', () => {
			this.logService.trace('App#will-quit: disposing resources');

			this.dispose();
		});

		app.on('accessibility-support-changed', (event: Event, accessibilitySupportEnabled: boolean) => {
			if (this.windowsMainService) {
				this.windowsMainService.sendToAll('vscode:accessibilitySupportChanged', accessibilitySupportEnabled);
			}
		});

		app.on('activate', (event: Event, hasVisibleWindows: boolean) => {
			this.logService.trace('App#activate');

			// Mac only event: open new window when we get activated
			if (!hasVisibleWindows && this.windowsMainService) {
				this.windowsMainService.openNewWindow(OpenContext.DOCK);
			}
		});

		const isValidWebviewSource = (source: string): boolean => {
			if (!source) {
				return false;
			}
			if (source === 'data:text/html;charset=utf-8,%3C%21DOCTYPE%20html%3E%0D%0A%3Chtml%20lang%3D%22en%22%20style%3D%22width%3A%20100%25%3B%20height%3A%20100%25%22%3E%0D%0A%3Chead%3E%0D%0A%09%3Ctitle%3EVirtual%20Document%3C%2Ftitle%3E%0D%0A%3C%2Fhead%3E%0D%0A%3Cbody%20style%3D%22margin%3A%200%3B%20overflow%3A%20hidden%3B%20width%3A%20100%25%3B%20height%3A%20100%25%22%3E%0D%0A%3C%2Fbody%3E%0D%0A%3C%2Fhtml%3E') {
				return true;
			}
			const srcUri: any = URI.parse(source.toLowerCase()).toString();
			return srcUri.startsWith(URI.file(this.environmentService.appRoot.toLowerCase()).toString());
		};

		app.on('web-contents-created', (event: any, contents) => {
			contents.on('will-attach-webview', (event: Electron.Event, webPreferences, params) => {
				delete webPreferences.preload;
				webPreferences.nodeIntegration = false;

				// Verify URLs being loaded
				if (isValidWebviewSource(params.src) && isValidWebviewSource(webPreferences.preloadURL)) {
					return;
				}

				// Otherwise prevent loading
				this.logService.error('webContents#web-contents-created: Prevented webview attach');
				event.preventDefault();
			});

			contents.on('will-navigate', event => {
				this.logService.error('webContents#will-navigate: Prevented webcontent navigation');
				event.preventDefault();
			});
		});

		let macOpenFiles: string[] = [];
		let runningTimeout: number = null;
		app.on('open-file', (event: Event, path: string) => {
			this.logService.trace('App#open-file: ', path);
			event.preventDefault();

			// Keep in array because more might come!
			macOpenFiles.push(path);

			// Clear previous handler if any
			if (runningTimeout !== null) {
				clearTimeout(runningTimeout);
				runningTimeout = null;
			}

			// Handle paths delayed in case more are coming!
			runningTimeout = setTimeout(() => {
				if (this.windowsMainService) {
					this.windowsMainService.open({
						context: OpenContext.DOCK /* can also be opening from finder while app is running */,
						cli: this.environmentService.args,
						pathsToOpen: macOpenFiles,
						preferNewWindow: true /* dropping on the dock or opening from finder prefers to open in a new window */
					});
					macOpenFiles = [];
					runningTimeout = null;
				}
			}, 100);
		});

		app.on('new-window-for-tab', () => {
			this.windowsMainService.openNewWindow(OpenContext.DESKTOP); //macOS native tab "+" button
		});

		ipc.on('vscode:exit', (event: any, code: number) => {
			this.logService.trace('IPC#vscode:exit', code);

			this.dispose();
			this.lifecycleService.kill(code);
		});

		ipc.on('vscode:fetchShellEnv', event => {
			const webContents = event.sender.webContents;
			getShellEnvironment().then(shellEnv => {
				if (!webContents.isDestroyed()) {
					webContents.send('vscode:acceptShellEnv', shellEnv);
				}
			}, err => {
				if (!webContents.isDestroyed()) {
					webContents.send('vscode:acceptShellEnv', {});
				}

				this.logService.error('Error fetching shell env', err);
			});
		});

		ipc.on('vscode:broadcast', (event: any, windowId: number, broadcast: { channel: string; payload: any; }) => {
			if (this.windowsMainService && broadcast.channel && !isUndefinedOrNull(broadcast.payload)) {
				this.logService.trace('IPC#vscode:broadcast', broadcast.channel, broadcast.payload);

				// Handle specific events on main side
				this.onBroadcast(broadcast.channel, broadcast.payload);

				// Send to all windows (except sender window)
				this.windowsMainService.sendToAll('vscode:broadcast', broadcast, [windowId]);
			}
		});

		// Keyboard layout changes
		KeyboardLayoutMonitor.INSTANCE.onDidChangeKeyboardLayout(() => {
			if (this.windowsMainService) {
				this.windowsMainService.sendToAll('vscode:keyboardLayoutChanged', false);
			}
		});
	}

	private onUnexpectedError(err: Error): void {
		if (err) {

			// take only the message and stack property
			const friendlyError = {
				message: err.message,
				stack: err.stack
			};

			// handle on client side
			if (this.windowsMainService) {
				this.windowsMainService.sendToFocused('vscode:reportError', JSON.stringify(friendlyError));
			}
		}

		this.logService.error(`[uncaught exception in main]: ${err}`);
		if (err.stack) {
			this.logService.error(err.stack);
		}
	}

	private onBroadcast(event: string, payload: any): void {

		// Theme changes
		if (event === 'vscode:changeColorTheme' && typeof payload === 'string') {
			let data = JSON.parse(payload);

			this.stateService.setItem(CodeWindow.themeStorageKey, data.id);
			this.stateService.setItem(CodeWindow.themeBackgroundStorageKey, data.background);
		}
	}

	public startup(): TPromise<void> {
		this.logService.debug('Starting VS Code');
		this.logService.debug(`from: ${this.environmentService.appRoot}`);
		this.logService.debug('args:', this.environmentService.args);

		// Handle local storage (TODO@Ben remove me after a while)
		this.logService.trace('Handling localStorage if needed...');
		return this.handleLocalStorage().then(() => {

			// Make sure we associate the program with the app user model id
			// This will help Windows to associate the running program with
			// any shortcut that is pinned to the taskbar and prevent showing
			// two icons in the taskbar for the same app.
			if (platform.isWindows && product.win32AppUserModelId) {
				app.setAppUserModelId(product.win32AppUserModelId);
			}

			// Create Electron IPC Server
			this.electronIpcServer = new ElectronIPCServer();

			// Resolve unique machine ID
			this.logService.trace('Resolving machine identifier...');
			return this.resolveMachineId().then(machineId => {
				this.logService.trace(`Resolved machine identifier: ${machineId}`);

				// Spawn shared process
				this.sharedProcess = new SharedProcess(this.environmentService, this.lifecycleService, this.logService, machineId, this.userEnv);
				this.sharedProcessClient = this.sharedProcess.whenReady().then(() => connect(this.environmentService.sharedIPCHandle, 'main'));

				// Services
				const appInstantiationService = this.initServices(machineId);

<<<<<<< HEAD
				// Setup Auth Handler
				const authHandler = appInstantiationService.createInstance(ProxyAuthHandler);
				this.toDispose.push(authHandler);

				// Open Windows
				appInstantiationService.invokeFunction(accessor => this.openFirstWindow(accessor));

=======
			let promise: TPromise<any> = TPromise.as(null);

			// Create driver
			if (this.environmentService.driverHandle) {
				serveDriver(this.electronIpcServer, this.environmentService.driverHandle, appInstantiationService).then(server => {
					this.logService.info('Driver started at:', this.environmentService.driverHandle);
					this.toDispose.push(server);
				});
			}

			return promise.then(() => {
				// Setup Auth Handler
				const authHandler = appInstantiationService.createInstance(ProxyAuthHandler);
				this.toDispose.push(authHandler);

				// Open Windows
				appInstantiationService.invokeFunction(accessor => this.openFirstWindow(accessor));

>>>>>>> fe0177d9
				// Post Open Windows Tasks
				appInstantiationService.invokeFunction(accessor => this.afterWindowOpen(accessor));
			});
		});
	}

	private resolveMachineId(): TPromise<string> {
		const machineId = this.stateService.getItem<string>(CodeApplication.MACHINE_ID_KEY);
		if (machineId) {
			return TPromise.wrap(machineId);
		}

		return getMachineId().then(machineId => {

			// Remember in global storage
			this.stateService.setItem(CodeApplication.MACHINE_ID_KEY, machineId);

			return machineId;
		});
	}

	private handleLocalStorage(): TPromise<void> {
		const localStorageFile = join(this.environmentService.userDataPath, 'Local Storage', 'file__0.localstorage');
		const localStorageJournalFile = join(this.environmentService.userDataPath, 'Local Storage', 'file__0.localstorage-journal');
		const localStorageBackupFile = join(this.environmentService.userDataPath, 'Local Storage', 'file__0.localstorage.vscbak');
		const localStorageJournalBackupFile = join(this.environmentService.userDataPath, 'Local Storage', 'file__0.localstorage-journal.vscbak');

		// Electron 1.7.12: Restore storage
		if (process.versions.electron === '1.7.12') {
			return exists(localStorageBackupFile).then(localStorageBackupFileExists => {
				return exists(localStorageJournalBackupFile).then(localStorageJournalBackupFileExists => {
					return TPromise.join([
						localStorageBackupFileExists ? rename(localStorageBackupFile, localStorageFile) : TPromise.as(void 0),
						localStorageJournalBackupFileExists ? rename(localStorageJournalBackupFile, localStorageJournalFile) : TPromise.as(void 0)
					]);
				});
			}).then(() => void 0, () => void 0);
		}

		// Electron 2.0: Backup
		else {
			const localStorageFile = join(this.environmentService.userDataPath, 'Local Storage', 'file__0.localstorage');
			const localStorageJournalFile = join(this.environmentService.userDataPath, 'Local Storage', 'file__0.localstorage-journal');
			const localStorageBackupFile = join(this.environmentService.userDataPath, 'Local Storage', 'file__0.localstorage.vscbak');
			const localStorageJournalBackupFile = join(this.environmentService.userDataPath, 'Local Storage', 'file__0.localstorage-journal.vscbak');

			return exists(localStorageBackupFile).then(backupExists => {
				if (backupExists) {
					return void 0; // do not backup if backup already exists
				}

				return copy(localStorageFile, localStorageBackupFile).then(() => copy(localStorageJournalFile, localStorageJournalBackupFile));
			}).then(() => void 0, () => void 0);
		}
	}

	private initServices(machineId: string): IInstantiationService {
		const services = new ServiceCollection();

		if (process.platform === 'win32') {
			services.set(IUpdateService, new SyncDescriptor(Win32UpdateService));
		} else if (process.platform === 'linux') {
			services.set(IUpdateService, new SyncDescriptor(LinuxUpdateService));
		} else if (process.platform === 'darwin') {
			services.set(IUpdateService, new SyncDescriptor(DarwinUpdateService));
		}

		services.set(IWindowsMainService, new SyncDescriptor(WindowsManager, machineId));
		services.set(IWindowsService, new SyncDescriptor(WindowsService, this.sharedProcess));
		services.set(ILaunchService, new SyncDescriptor(LaunchService));
		services.set(IIssueService, new SyncDescriptor(IssueService, machineId, this.userEnv));

		// Telemtry
		if (this.environmentService.isBuilt && !this.environmentService.isExtensionDevelopment && !this.environmentService.args['disable-telemetry'] && !!product.enableTelemetry) {
			const channel = getDelayedChannel<ITelemetryAppenderChannel>(this.sharedProcessClient.then(c => c.getChannel('telemetryAppender')));
			const appender = new TelemetryAppenderClient(channel);
			const commonProperties = resolveCommonProperties(product.commit, pkg.version, machineId, this.environmentService.installSourcePath);
			const piiPaths = [this.environmentService.appRoot, this.environmentService.extensionsPath];
			const config: ITelemetryServiceConfig = { appender, commonProperties, piiPaths };

			services.set(ITelemetryService, new SyncDescriptor(TelemetryService, config));
		} else {
			services.set(ITelemetryService, NullTelemetryService);
		}

		return this.instantiationService.createChild(services);
	}

	private openFirstWindow(accessor: ServicesAccessor): void {
		const appInstantiationService = accessor.get(IInstantiationService);

		// Register more Main IPC services
		const launchService = accessor.get(ILaunchService);
		const launchChannel = new LaunchChannel(launchService);
		this.mainIpcServer.registerChannel('launch', launchChannel);

		// Register more Electron IPC services
		const updateService = accessor.get(IUpdateService);
		const updateChannel = new UpdateChannel(updateService);
		this.electronIpcServer.registerChannel('update', updateChannel);

		const issueService = accessor.get(IIssueService);
		const issueChannel = new IssueChannel(issueService);
		this.electronIpcServer.registerChannel('issue', issueChannel);

		const workspacesService = accessor.get(IWorkspacesMainService);
		const workspacesChannel = appInstantiationService.createInstance(WorkspacesChannel, workspacesService);
		this.electronIpcServer.registerChannel('workspaces', workspacesChannel);

		const windowsService = accessor.get(IWindowsService);
		const windowsChannel = new WindowsChannel(windowsService);
		this.electronIpcServer.registerChannel('windows', windowsChannel);
		this.sharedProcessClient.done(client => client.registerChannel('windows', windowsChannel));

		const urlService = accessor.get(IURLService);
		const urlChannel = new URLServiceChannel(urlService);
		this.electronIpcServer.registerChannel('url', urlChannel);

		// Log level management
		const logLevelChannel = new LogLevelSetterChannel(accessor.get(ILogService));
		this.electronIpcServer.registerChannel('loglevel', logLevelChannel);
		this.sharedProcessClient.done(client => client.registerChannel('loglevel', logLevelChannel));

		// Lifecycle
		this.lifecycleService.ready();

		// Propagate to clients
		this.windowsMainService = accessor.get(IWindowsMainService); // TODO@Joao: unfold this

		const args = this.environmentService.args;

		// Create a URL handler which forwards to the last active window
		const activeWindowManager = new ActiveWindowManager(windowsService);
		const urlHandlerChannel = this.electronIpcServer.getChannel('urlHandler', { route: () => activeWindowManager.activeClientId });
		const multiplexURLHandler = new URLHandlerChannelClient(urlHandlerChannel);

		// Register the multiple URL handker
		urlService.registerHandler(multiplexURLHandler);

		// Watch Electron URLs and forward them to the UrlService
		const urls = args['open-url'] ? args._urls : [];
		const urlListener = new ElectronURLListener(urls, urlService, this.windowsMainService);
		this.toDispose.push(urlListener);

		this.windowsMainService.ready(this.userEnv);

		// Open our first window
		const macOpenFiles = (<any>global).macOpenFiles as string[];
		const context = !!process.env['VSCODE_CLI'] ? OpenContext.CLI : OpenContext.DESKTOP;
		if (args['new-window'] && args._.length === 0) {
			this.windowsMainService.open({ context, cli: args, forceNewWindow: true, forceEmpty: true, initialStartup: true }); // new window if "-n" was used without paths
		} else if (macOpenFiles && macOpenFiles.length && (!args._ || !args._.length)) {
			this.windowsMainService.open({ context: OpenContext.DOCK, cli: args, pathsToOpen: macOpenFiles, initialStartup: true }); // mac: open-file event received on startup
		} else {
			this.windowsMainService.open({ context, cli: args, forceNewWindow: args['new-window'] || (!args._.length && args['unity-launch']), diffMode: args.diff, initialStartup: true }); // default: read paths from cli
		}
	}

	private afterWindowOpen(accessor: ServicesAccessor): void {
		const appInstantiationService = accessor.get(IInstantiationService);
		const windowsMainService = accessor.get(IWindowsMainService);

		let windowsMutex: Mutex = null;
		if (platform.isWindows) {

			// Setup Windows mutex
			try {
				const Mutex = (require.__$__nodeRequire('windows-mutex') as any).Mutex;
				windowsMutex = new Mutex(product.win32MutexName);
				this.toDispose.push({ dispose: () => windowsMutex.release() });
			} catch (e) {
				if (!this.environmentService.isBuilt) {
					windowsMainService.showMessageBox({
						title: product.nameLong,
						type: 'warning',
						message: 'Failed to load windows-mutex!',
						detail: e.toString(),
						noLink: true
					});
				}
			}

			// Ensure Windows foreground love module
			try {
				// tslint:disable-next-line:no-unused-expression
				<any>require.__$__nodeRequire('windows-foreground-love');
			} catch (e) {
				if (!this.environmentService.isBuilt) {
					windowsMainService.showMessageBox({
						title: product.nameLong,
						type: 'warning',
						message: 'Failed to load windows-foreground-love!',
						detail: e.toString(),
						noLink: true
					});
				}
			}
		}

		// Install Menu
		appInstantiationService.createInstance(CodeMenu);

		// Jump List
		this.historyMainService.updateWindowsJumpList();
		this.historyMainService.onRecentlyOpenedChange(() => this.historyMainService.updateWindowsJumpList());

		// Start shared process here
		this.sharedProcess.spawn();
	}

	private dispose(): void {
		this.toDispose = dispose(this.toDispose);
	}
}<|MERGE_RESOLUTION|>--- conflicted
+++ resolved
@@ -59,10 +59,10 @@
 import { IssueService } from 'vs/platform/issue/electron-main/issueService';
 import { LogLevelSetterChannel } from 'vs/platform/log/common/logIpc';
 import { setUnexpectedErrorHandler } from 'vs/base/common/errors';
+import { ElectronURLListener } from 'vs/platform/url/electron-main/electronUrlListener';
+import { serve as serveDriver } from 'vs/platform/driver/electron-main/driver';
 import { join } from 'path';
 import { copy, exists, rename } from 'vs/base/node/pfs';
-import { ElectronURLListener } from 'vs/platform/url/electron-main/electronUrlListener';
-import { serve as serveDriver } from 'vs/platform/driver/electron-main/driver';
 
 export class CodeApplication {
 
@@ -291,36 +291,28 @@
 				// Services
 				const appInstantiationService = this.initServices(machineId);
 
-<<<<<<< HEAD
-				// Setup Auth Handler
-				const authHandler = appInstantiationService.createInstance(ProxyAuthHandler);
-				this.toDispose.push(authHandler);
-
-				// Open Windows
-				appInstantiationService.invokeFunction(accessor => this.openFirstWindow(accessor));
-
-=======
-			let promise: TPromise<any> = TPromise.as(null);
-
-			// Create driver
-			if (this.environmentService.driverHandle) {
-				serveDriver(this.electronIpcServer, this.environmentService.driverHandle, appInstantiationService).then(server => {
-					this.logService.info('Driver started at:', this.environmentService.driverHandle);
-					this.toDispose.push(server);
+				let promise: TPromise<any> = TPromise.as(null);
+
+				// Create driver
+				if (this.environmentService.driverHandle) {
+					serveDriver(this.electronIpcServer, this.environmentService.driverHandle, appInstantiationService).then(server => {
+						this.logService.info('Driver started at:', this.environmentService.driverHandle);
+						this.toDispose.push(server);
+					});
+				}
+
+				return promise.then(() => {
+
+					// Setup Auth Handler
+					const authHandler = appInstantiationService.createInstance(ProxyAuthHandler);
+					this.toDispose.push(authHandler);
+
+					// Open Windows
+					appInstantiationService.invokeFunction(accessor => this.openFirstWindow(accessor));
+
+					// Post Open Windows Tasks
+					appInstantiationService.invokeFunction(accessor => this.afterWindowOpen(accessor));
 				});
-			}
-
-			return promise.then(() => {
-				// Setup Auth Handler
-				const authHandler = appInstantiationService.createInstance(ProxyAuthHandler);
-				this.toDispose.push(authHandler);
-
-				// Open Windows
-				appInstantiationService.invokeFunction(accessor => this.openFirstWindow(accessor));
-
->>>>>>> fe0177d9
-				// Post Open Windows Tasks
-				appInstantiationService.invokeFunction(accessor => this.afterWindowOpen(accessor));
 			});
 		});
 	}
