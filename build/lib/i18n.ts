/*---------------------------------------------------------------------------------------------
 *  Copyright (c) Microsoft Corporation. All rights reserved.
 *  Licensed under the MIT License. See License.txt in the project root for license information.
 *--------------------------------------------------------------------------------------------*/

import * as path from 'path';
import * as fs from 'fs';

import { through, readable, ThroughStream } from 'event-stream';
import File = require('vinyl');
import * as Is from 'is';
import * as xml2js from 'xml2js';
import * as glob from 'glob';
import * as https from 'https';
import * as gulp from 'gulp';

var util = require('gulp-util');
var iconv = require('iconv-lite');

const NUMBER_OF_CONCURRENT_DOWNLOADS = 1;

function log(message: any, ...rest: any[]): void {
	util.log(util.colors.green('[i18n]'), message, ...rest);
}

export interface Language {
	id: string; // laguage id, e.g. zh-tw, de
	transifexId?: string; // language id used in transifex, e.g zh-hant, de (optional, if not set, the id is used)
	folderName?: string; // language specific folder name, e.g. cht, deu  (optional, if not set, the id is used)
}

export interface InnoSetup {
	codePage: string; //code page for encoding (http://www.jrsoftware.org/ishelp/index.php?topic=langoptionssection)
	defaultInfo?: {
		name: string; // inno setup language name
		id: string; // locale identifier (https://msdn.microsoft.com/en-us/library/dd318693.aspx)
	};
}

export const defaultLanguages : Language[] = [
	{ id: 'zh-tw', folderName: 'cht', transifexId: 'zh-hant' },
	{ id: 'zh-cn', folderName: 'chs', transifexId: 'zh-hans' },
	{ id: 'ja', folderName: 'jpn' },
	{ id: 'ko', folderName: 'kor' },
	{ id: 'de', folderName: 'deu' },
	{ id: 'fr', folderName: 'fra' },
	{ id: 'es', folderName: 'esn' },
	{ id: 'ru', folderName: 'rus' },
	{ id: 'it', folderName: 'ita' }
];

// languages requested by the community to non-stable builds
export const extraLanguages : Language[] = [
	{ id: 'pt-br', folderName: 'ptb' },
	{ id: 'hu', folderName: 'hun' },
	{ id: 'tr', folderName: 'trk' }
];

interface Map<V> {
	[key: string]: V;
}

interface Item {
	id: string;
	message: string;
	comment: string;
}

export interface Resource {
	name: string;
	project: string;
}

interface ParsedXLF {
	messages: Map<string>;
	originalFilePath: string;
	language: string;
}

interface LocalizeInfo {
	key: string;
	comment: string[];
}

module LocalizeInfo {
	export function is(value: any): value is LocalizeInfo {
		let candidate = value as LocalizeInfo;
		return Is.defined(candidate) && Is.string(candidate.key) && (Is.undef(candidate.comment) || (Is.array(candidate.comment) && candidate.comment.every(element => Is.string(element))));
	}
}

interface BundledFormat {
	keys: Map<(string | LocalizeInfo) []>;
	messages: Map<string[]>;
	bundles: Map<string[]>;
}

module BundledFormat {
	export function is(value: any): value is BundledFormat {
		if (Is.undef(value)) {
			return false;
		}

		let candidate = value as BundledFormat;
		let length = Object.keys(value).length;

		return length === 3 && Is.defined(candidate.keys) && Is.defined(candidate.messages) && Is.defined(candidate.bundles);
	}
}

interface ValueFormat {
	message: string;
	comment: string[];
}

interface PackageJsonFormat {
	[key: string]: string | ValueFormat;
}

module PackageJsonFormat {
	export function is(value: any): value is PackageJsonFormat {
		if (Is.undef(value) || !Is.object(value)) {
			return false;
		}
		return Object.keys(value).every(key => {
			let element = value[key];
			return Is.string(element) || (Is.object(element) && Is.defined(element.message) && Is.defined(element.comment));
		});
	}
}

interface ModuleJsonFormat {
	messages: string[];
	keys: (string | LocalizeInfo) [];
}

module ModuleJsonFormat {
	export function is(value: any): value is ModuleJsonFormat {
		let candidate = value as ModuleJsonFormat;
		return Is.defined(candidate)
			&& Is.array(candidate.messages) && candidate.messages.every(message => Is.string(message))
			&& Is.array(candidate.keys) && candidate.keys.every(key => Is.string(key) || LocalizeInfo.is(key));
	}
}

interface BundledExtensionFormat {
	type: string;
	name: string;
	rootPath: string;
	content: {
		[key: string]: {
			messages: string[];
			keys: (string | LocalizeInfo)[];
		}
	};
}

module BundledExtensionFormat {
	export function is(value: any): value is BundledExtensionFormat {
		let candidate = value as BundledExtensionFormat;
		return Is.defined(candidate) && candidate.type === 'extensionBundle' && Is.string(candidate.name) && Is.string(candidate.rootPath) && Is.defined(candidate.content);
	}
}

export class Line {
	private buffer: string[] = [];

	constructor(private indent: number = 0) {
		if (indent > 0) {
			this.buffer.push(new Array(indent + 1).join(' '));
		}
	}

	public append(value: string): Line {
		this.buffer.push(value);
		return this;
	}

	public toString(): string {
		return this.buffer.join('');
	}
}

class TextModel {
	private _lines: string[];

	constructor(contents: string) {
		this._lines = contents.split(/\r\n|\r|\n/);
	}

	public get lines(): string[] {
		return this._lines;
	}
}

export class XLF {
	private buffer: string[];
	private files: Map<Item[]>;

	constructor(public project: string) {
		this.buffer = [];
		this.files = Object.create(null);
	}

	public toString(): string {
		this.appendHeader();

		for (let file in this.files) {
			this.appendNewLine(`<file original="${file}" source-language="en" datatype="plaintext"><body>`, 2);
			for (let item of this.files[file]) {
				this.addStringItem(item);
			}
			this.appendNewLine('</body></file>', 2);
		}

		this.appendFooter();
		return this.buffer.join('\r\n');
	}

	public addFile(original: string, keys: (string | LocalizeInfo)[], messages: string[]) {
		if (keys.length !== messages.length) {
			throw new Error(`Unmatching keys(${keys.length}) and messages(${messages.length}).`);
		}
		this.files[original] = [];
		let existingKeys = new Set<string>();
		for (let i = 0; i < keys.length; i++) {
			let key = keys[i];
			let realKey: string;
			let comment: string;
			if (Is.string(key)) {
				realKey = key;
				comment = undefined;
			} else if (LocalizeInfo.is(key)) {
				realKey = key.key;
				if (key.comment && key.comment.length > 0) {
					comment = key.comment.map(comment => encodeEntities(comment)).join('\r\n');
				}
			}
			if (!realKey || existingKeys.has(realKey)) {
				continue;
			}
			existingKeys.add(realKey);
			let message: string = encodeEntities(messages[i]);
			this.files[original].push({ id: realKey, message: message, comment: comment });
		}
	}

	private addStringItem(item: Item): void {
		if (!item.id || !item.message) {
			throw new Error(`No item ID or value specified: ${JSON.stringify(item)}`);
		}

		this.appendNewLine(`<trans-unit id="${item.id}">`, 4);
		this.appendNewLine(`<source xml:lang="en">${item.message}</source>`, 6);

		if (item.comment) {
			this.appendNewLine(`<note>${item.comment}</note>`, 6);
		}

		this.appendNewLine('</trans-unit>', 4);
	}

	private appendHeader(): void {
		this.appendNewLine('<?xml version="1.0" encoding="utf-8"?>', 0);
		this.appendNewLine('<xliff version="1.2" xmlns="urn:oasis:names:tc:xliff:document:1.2">', 0);
	}

	private appendFooter(): void {
		this.appendNewLine('</xliff>', 0);
	}

	private appendNewLine(content: string, indent?: number): void {
		let line = new Line(indent);
		line.append(content);
		this.buffer.push(line.toString());
	}

	static parse = function (xlfString: string): Promise<ParsedXLF[]> {
		return new Promise((resolve, reject) => {
			let parser = new xml2js.Parser();

			let files: { messages: Map<string>, originalFilePath: string, language: string }[] = [];

			parser.parseString(xlfString, function (err, result) {
				if (err) {
					reject(new Error(`XLF parsing error: Failed to parse XLIFF string. ${err}`));
				}

				const fileNodes: any[] = result['xliff']['file'];
				if (!fileNodes) {
					reject(new Error(`XLF parsing error: XLIFF file does not contain "xliff" or "file" node(s) required for parsing.`));
				}

				fileNodes.forEach((file) => {
					const originalFilePath = file.$.original;
					if (!originalFilePath) {
						reject(new Error(`XLF parsing error: XLIFF file node does not contain original attribute to determine the original location of the resource file.`));
					}
					const language = file.$['target-language'].toLowerCase();
					if (!language) {
						reject(new Error(`XLF parsing error: XLIFF file node does not contain target-language attribute to determine translated language.`));
					}

					let messages: Map<string> = {};
					const transUnits = file.body[0]['trans-unit'];

					transUnits.forEach(unit => {
						const key = unit.$.id;
						if (!unit.target) {
							return; // No translation available
						}

						const val = unit.target.toString();
						if (key && val) {
							messages[key] = decodeEntities(val);
						} else {
							reject(new Error(`XLF parsing error: XLIFF file does not contain full localization data. ID or target translation for one of the trans-unit nodes is not present.`));
						}
					});

					files.push({ messages: messages, originalFilePath: originalFilePath, language: language });
				});

				resolve(files);
			});
		});
	};
}

export interface ITask<T> {
	(): T;
}
<<<<<<< HEAD
=======

interface ILimitedTaskFactory<T> {
	factory: ITask<Promise<T>>;
	c: (value?: T | Thenable<T>) => void;
	e: (error?: any) => void;
}

export class Limiter<T> {
	private runningPromises: number;
	private outstandingPromises: ILimitedTaskFactory<any>[];

	constructor(private maxDegreeOfParalellism: number) {
		this.outstandingPromises = [];
		this.runningPromises = 0;
	}

	queue(factory: ITask<Promise<T>>): Promise<T> {
		return new Promise<T>((c, e) => {
			this.outstandingPromises.push({factory, c, e});
			this.consume();
		});
	}

	private consume(): void {
		while (this.outstandingPromises.length && this.runningPromises < this.maxDegreeOfParalellism) {
			const iLimitedTask = this.outstandingPromises.shift();
			this.runningPromises++;

			const promise = iLimitedTask.factory();
			promise.then(iLimitedTask.c).catch(iLimitedTask.e);
			promise.then(() => this.consumed()).catch(() => this.consumed());
		}
	}

	private consumed(): void {
		this.runningPromises--;
		this.consume();
	}
}

const iso639_3_to_2: Map<string> = {
	'chs': 'zh-cn',
	'cht': 'zh-tw',
	'csy': 'cs-cz',
	'deu': 'de',
	'enu': 'en',
	'esn': 'es',
	'fra': 'fr',
	'hun': 'hu',
	'ita': 'it',
	'jpn': 'ja',
	'kor': 'ko',
	'nld': 'nl',
	'plk': 'pl',
	'ptb': 'pt-br',
	'ptg': 'pt',
	'rus': 'ru',
	'sve': 'sv-se',
	'trk': 'tr'
};
>>>>>>> 35aa8fb5

interface ILimitedTaskFactory<T> {
	factory: ITask<Promise<T>>;
	c: (value?: T | Thenable<T>) => void;
	e: (error?: any) => void;
}

export class Limiter<T> {
	private runningPromises: number;
	private outstandingPromises: ILimitedTaskFactory<any>[];

	constructor(private maxDegreeOfParalellism: number) {
		this.outstandingPromises = [];
		this.runningPromises = 0;
	}

	queue(factory: ITask<Promise<T>>): Promise<T> {
		return new Promise<T>((c, e) => {
			this.outstandingPromises.push({ factory, c, e });
			this.consume();
		});
	}

	private consume(): void {
		while (this.outstandingPromises.length && this.runningPromises < this.maxDegreeOfParalellism) {
			const iLimitedTask = this.outstandingPromises.shift();
			this.runningPromises++;

			const promise = iLimitedTask.factory();
			promise.then(iLimitedTask.c).catch(iLimitedTask.e);
			promise.then(() => this.consumed()).catch(() => this.consumed());
		}
	}

	private consumed(): void {
		this.runningPromises--;
		this.consume();
	}
}

function sortLanguages(languages: Language[]): Language[] {
	return languages.sort((a: Language, b: Language): number => {
		return a.id < b.id ? -1 : (a.id > b.id ? 1 : 0);
	});
}

function stripComments(content: string): string {
	/**
	* First capturing group matches double quoted string
	* Second matches single quotes string
	* Third matches block comments
	* Fourth matches line comments
	*/
	var regexp: RegExp = /("(?:[^\\\"]*(?:\\.)?)*")|('(?:[^\\\']*(?:\\.)?)*')|(\/\*(?:\r?\n|.)*?\*\/)|(\/{2,}.*?(?:(?:\r?\n)|$))/g;
	let result = content.replace(regexp, (match, m1, m2, m3, m4) => {
		// Only one of m1, m2, m3, m4 matches
		if (m3) {
			// A block comment. Replace with nothing
			return '';
		} else if (m4) {
			// A line comment. If it ends in \r?\n then keep it.
			let length = m4.length;
			if (length > 2 && m4[length - 1] === '\n') {
				return m4[length - 2] === '\r' ? '\r\n' : '\n';
			} else {
				return '';
			}
		} else {
			// We match a string
			return match;
		}
	});
	return result;
}

function escapeCharacters(value: string): string {
	var result: string[] = [];
	for (var i = 0; i < value.length; i++) {
		var ch = value.charAt(i);
		switch (ch) {
			case '\'':
				result.push('\\\'');
				break;
			case '"':
				result.push('\\"');
				break;
			case '\\':
				result.push('\\\\');
				break;
			case '\n':
				result.push('\\n');
				break;
			case '\r':
				result.push('\\r');
				break;
			case '\t':
				result.push('\\t');
				break;
			case '\b':
				result.push('\\b');
				break;
			case '\f':
				result.push('\\f');
				break;
			default:
				result.push(ch);
		}
	}
	return result.join('');
}

function processCoreBundleFormat(fileHeader: string, languages: Language[], json: BundledFormat, emitter: ThroughStream) {
	let keysSection = json.keys;
	let messageSection = json.messages;
	let bundleSection = json.bundles;

	let statistics: Map<number> = Object.create(null);

	let total: number = 0;
	let defaultMessages: Map<Map<string>> = Object.create(null);
	let modules = Object.keys(keysSection);
	modules.forEach((module) => {
		let keys = keysSection[module];
		let messages = messageSection[module];
		if (!messages || keys.length !== messages.length) {
			emitter.emit('error', `Message for module ${module} corrupted. Mismatch in number of keys and messages.`);
			return;
		}
		let messageMap: Map<string> = Object.create(null);
		defaultMessages[module] = messageMap;
		keys.map((key, i) => {
			total++;
			if (typeof key === 'string') {
				messageMap[key] = messages[i];
			} else {
				messageMap[key.key] = messages[i];
			}
		});
	});

	let languageDirectory = path.join(__dirname, '..', '..', 'i18n');
	let sortedLanguages = sortLanguages(languages);
	sortedLanguages.forEach((language) => {
		if (process.env['VSCODE_BUILD_VERBOSE']) {
			log(`Generating nls bundles for: ${language.id}`);
		}

		statistics[language.id] = 0;
		let localizedModules: Map<string[]> = Object.create(null);
		let languageFolderName = language.folderName || language.id;
		let cwd = path.join(languageDirectory, languageFolderName, 'src');
		modules.forEach((module) => {
			let order = keysSection[module];
			let i18nFile = path.join(cwd, module) + '.i18n.json';
			let messages: Map<string> = null;
			if (fs.existsSync(i18nFile)) {
				let content = stripComments(fs.readFileSync(i18nFile, 'utf8'));
				messages = JSON.parse(content);
			} else {
				if (process.env['VSCODE_BUILD_VERBOSE']) {
					log(`No localized messages found for module ${module}. Using default messages.`);
				}
				messages = defaultMessages[module];
				statistics[language.id] = statistics[language.id] + Object.keys(messages).length;
			}
			let localizedMessages: string[] = [];
			order.forEach((keyInfo) => {
				let key: string = null;
				if (typeof keyInfo === 'string') {
					key = keyInfo;
				} else {
					key = keyInfo.key;
				}
				let message: string = messages[key];
				if (!message) {
					if (process.env['VSCODE_BUILD_VERBOSE']) {
						log(`No localized message found for key ${key} in module ${module}. Using default message.`);
					}
					message = defaultMessages[module][key];
					statistics[language.id] = statistics[language.id] + 1;
				}
				localizedMessages.push(message);
			});
			localizedModules[module] = localizedMessages;
		});
		Object.keys(bundleSection).forEach((bundle) => {
			let modules = bundleSection[bundle];
			let contents: string[] = [
				fileHeader,
				`define("${bundle}.nls.${language.id}", {`
			];
			modules.forEach((module, index) => {
				contents.push(`\t"${module}": [`);
				let messages = localizedModules[module];
				if (!messages) {
					emitter.emit('error', `Didn't find messages for module ${module}.`);
					return;
				}
				messages.forEach((message, index) => {
					contents.push(`\t\t"${escapeCharacters(message)}${index < messages.length ? '",' : '"'}`);
				});
				contents.push(index < modules.length - 1 ? '\t],' : '\t]');
			});
			contents.push('});');
			emitter.queue(new File({ path: bundle + '.nls.' + language.id + '.js', contents: new Buffer(contents.join('\n'), 'utf-8') }));
		});
	});
	Object.keys(statistics).forEach(key => {
		let value = statistics[key];
		log(`${key} has ${value} untranslated strings.`);
	});
	sortedLanguages.forEach(language => {
		let stats = statistics[language.id];
		if (Is.undef(stats)) {
			log(`\tNo translations found for language ${language.id}. Using default language instead.`);
		}
	});
}

export function processNlsFiles(opts: { fileHeader: string; languages: Language[] }): ThroughStream {
	return through(function (this: ThroughStream, file: File) {
		let fileName = path.basename(file.path);
		if (fileName === 'nls.metadata.json') {
			let json = null;
			if (file.isBuffer()) {
				json = JSON.parse((<Buffer>file.contents).toString('utf8'));
			} else {
				this.emit('error', `Failed to read component file: ${file.relative}`);
				return;
			}
			if (BundledFormat.is(json)) {
				processCoreBundleFormat(opts.fileHeader, opts.languages, json, this);
			}
		}
		this.queue(file);
	});
}

const editorProject: string = 'vscode-editor',
	workbenchProject: string = 'vscode-workbench',
	extensionsProject: string = 'vscode-extensions',
	setupProject: string = 'vscode-setup';

export function getResource(sourceFile: string): Resource {
	let resource: string;

	if (/^vs\/platform/.test(sourceFile)) {
		return { name: 'vs/platform', project: editorProject };
	} else if (/^vs\/editor\/contrib/.test(sourceFile)) {
		return { name: 'vs/editor/contrib', project: editorProject };
	} else if (/^vs\/editor/.test(sourceFile)) {
		return { name: 'vs/editor', project: editorProject };
	} else if (/^vs\/base/.test(sourceFile)) {
		return { name: 'vs/base', project: editorProject };
	} else if (/^vs\/code/.test(sourceFile)) {
		return { name: 'vs/code', project: workbenchProject };
	} else if (/^vs\/workbench\/parts/.test(sourceFile)) {
		resource = sourceFile.split('/', 4).join('/');
		return { name: resource, project: workbenchProject };
	} else if (/^vs\/workbench\/services/.test(sourceFile)) {
		resource = sourceFile.split('/', 4).join('/');
		return { name: resource, project: workbenchProject };
	} else if (/^vs\/workbench/.test(sourceFile)) {
		return { name: 'vs/workbench', project: workbenchProject };
	}

	throw new Error(`Could not identify the XLF bundle for ${sourceFile}`);
}


export function createXlfFilesForCoreBundle(): ThroughStream {
	return through(function (this: ThroughStream, file: File) {
		const basename = path.basename(file.path);
		if (basename === 'nls.metadata.json') {
			if (file.isBuffer()) {
				const xlfs: Map<XLF> = Object.create(null);
				const json: BundledFormat = JSON.parse((file.contents as Buffer).toString('utf8'));
				for (let coreModule in json.keys) {
					const projectResource = getResource(coreModule);
					const resource = projectResource.name;
					const project = projectResource.project;

					const keys = json.keys[coreModule];
					const messages = json.messages[coreModule];
					if (keys.length !== messages.length) {
						this.emit('error', `There is a mismatch between keys and messages in ${file.relative} for module ${coreModule}`);
						return;
					} else {
						let xlf = xlfs[resource];
						if (!xlf) {
							xlf = new XLF(project);
							xlfs[resource] = xlf;
						}
						xlf.addFile(`src/${coreModule}`, keys, messages);
					}
				}
				for (let resource in xlfs) {
					const xlf = xlfs[resource];
					const filePath = `${xlf.project}/${resource.replace(/\//g, '_')}.xlf`;
					const xlfFile = new File({
						path: filePath,
						contents: new Buffer(xlf.toString(), 'utf8')
					});
					this.queue(xlfFile);
				}
 			} else {
				this.emit('error', new Error(`File ${file.relative} is not using a buffer content`));
				return;
			}
		} else {
			this.emit('error', new Error(`File ${file.relative} is not a core meta data file.`));
			return;
		}
	});
}

export function createXlfFilesForExtensions(): ThroughStream {
	let counter: number = 0;
	let folderStreamEnded: boolean = false;
	let folderStreamEndEmitted: boolean = false;
	return through(function (this: ThroughStream, extensionFolder: File) {
		const folderStream = this;
		const stat = fs.statSync(extensionFolder.path);
		if (!stat.isDirectory()) {
			return;
		}
		let extensionName = path.basename(extensionFolder.path);
		if (extensionName === 'node_modules') {
			return;
		}
		counter++;
		let _xlf: XLF;
		function getXlf() {
			if (!_xlf) {
				_xlf = new XLF(extensionsProject);
			}
			return _xlf;
		}
		gulp.src([`./extensions/${extensionName}/package.nls.json`, `./extensions/${extensionName}/out/nls.metadata.json`]).pipe(through(function (file: File) {
			if (file.isBuffer()) {
				const buffer: Buffer = file.contents as Buffer;
				const basename = path.basename(file.path);
				if (basename === 'package.nls.json') {
					const json: PackageJsonFormat = JSON.parse(buffer.toString('utf8'));
					const keys = Object.keys(json);
					const messages = keys.map((key) => {
						const value = json[key];
						if (Is.string(value)) {
							return value;
						} else if (value) {
							return value.message;
						} else {
							return `Unknown message for key: ${key}`;
						}
					});
					getXlf().addFile(`extensions/${extensionName}/package`, keys, messages);
				} else if (basename === 'nls.metadata.json') {
					const json: BundledExtensionFormat = JSON.parse(buffer.toString('utf8'));
					for (let file in json.content) {
						const fileContent = json.content[file];
						getXlf().addFile(`extensions/${extensionName}/${json.rootPath}/${file}`, fileContent.keys, fileContent.messages);
					}
				} else {
					this.emit('error', new Error(`${file.path} is not a valid extension nls file`));
					return;
				}
			}
		}, function() {
			if (_xlf) {
				let xlfFile = new File({
					path: path.join(extensionsProject, extensionName + '.xlf'),
					contents: new Buffer(_xlf.toString(), 'utf8')
				});
				folderStream.queue(xlfFile);
			}
			this.queue(null);
			counter--;
			if (counter === 0 && folderStreamEnded && !folderStreamEndEmitted) {
				folderStreamEndEmitted = true;
				folderStream.queue(null);
			}
		}));
	}, function() {
		folderStreamEnded = true;
		if (counter === 0) {
			folderStreamEndEmitted = true;
			this.queue(null);
		}
	});
}

export function createXlfFilesForIsl(): ThroughStream {
	return through(function (this: ThroughStream, file: File) {
		let projectName: string,
			resourceFile: string;
		if (path.basename(file.path) === 'Default.isl') {
			projectName = setupProject;
			resourceFile = 'setup_default.xlf';
		} else {
			projectName = workbenchProject;
			resourceFile = 'setup_messages.xlf';
		}

		let xlf = new XLF(projectName),
			keys: string[] = [],
			messages: string[] = [];

		let model = new TextModel(file.contents.toString());
		let inMessageSection = false;
		model.lines.forEach(line => {
			if (line.length === 0) {
				return;
			}
			let firstChar = line.charAt(0);
			switch (firstChar) {
				case ';':
					// Comment line;
					return;
				case '[':
					inMessageSection = '[Messages]' === line || '[CustomMessages]' === line;
					return;
			}
			if (!inMessageSection) {
				return;
			}
			let sections: string[] = line.split('=');
			if (sections.length !== 2) {
				throw new Error(`Badly formatted message found: ${line}`);
			} else {
				let key = sections[0];
				let value = sections[1];
				if (key.length > 0 && value.length > 0) {
					keys.push(key);
					messages.push(value);
				}
			}
		});

		const originalPath = file.path.substring(file.cwd.length + 1, file.path.split('.')[0].length).replace(/\\/g, '/');
		xlf.addFile(originalPath, keys, messages);

		// Emit only upon all ISL files combined into single XLF instance
		const newFilePath = path.join(projectName, resourceFile);
		const xlfFile = new File({ path: newFilePath, contents: new Buffer(xlf.toString(), 'utf-8') });
		this.queue(xlfFile);
	});
}

export function pushXlfFiles(apiHostname: string, username: string, password: string): ThroughStream {
	let tryGetPromises = [];
	let updateCreatePromises = [];

	return through(function (this: ThroughStream, file: File) {
		const project = path.dirname(file.relative);
		const fileName = path.basename(file.path);
		const slug = fileName.substr(0, fileName.length - '.xlf'.length);
		const credentials = `${username}:${password}`;

		// Check if resource already exists, if not, then create it.
		let promise = tryGetResource(project, slug, apiHostname, credentials);
		tryGetPromises.push(promise);
		promise.then(exists => {
			if (exists) {
				promise = updateResource(project, slug, file, apiHostname, credentials);
			} else {
				promise = createResource(project, slug, file, apiHostname, credentials);
			}
			updateCreatePromises.push(promise);
		});

	}, function () {
		// End the pipe only after all the communication with Transifex API happened
		Promise.all(tryGetPromises).then(() => {
			Promise.all(updateCreatePromises).then(() => {
				this.queue(null);
			}).catch((reason) => { throw new Error(reason); });
		}).catch((reason) => { throw new Error(reason); });
	});
}

function tryGetResource(project: string, slug: string, apiHostname: string, credentials: string): Promise<boolean> {
	return new Promise((resolve, reject) => {
		const options = {
			hostname: apiHostname,
			path: `/api/2/project/${project}/resource/${slug}/?details`,
			auth: credentials,
			method: 'GET'
		};

		const request = https.request(options, (response) => {
			if (response.statusCode === 404) {
				resolve(false);
			} else if (response.statusCode === 200) {
				resolve(true);
			} else {
				reject(`Failed to query resource ${project}/${slug}. Response: ${response.statusCode} ${response.statusMessage}`);
			}
		});
		request.on('error', (err) => {
			reject(`Failed to get ${project}/${slug} on Transifex: ${err}`);
		});

		request.end();
	});
}

function createResource(project: string, slug: string, xlfFile: File, apiHostname: string, credentials: any): Promise<any> {
	return new Promise((resolve, reject) => {
		const data = JSON.stringify({
			'content': xlfFile.contents.toString(),
			'name': slug,
			'slug': slug,
			'i18n_type': 'XLIFF'
		});
		const options = {
			hostname: apiHostname,
			path: `/api/2/project/${project}/resources`,
			headers: {
				'Content-Type': 'application/json',
				'Content-Length': Buffer.byteLength(data)
			},
			auth: credentials,
			method: 'POST'
		};

		let request = https.request(options, (res) => {
			if (res.statusCode === 201) {
				log(`Resource ${project}/${slug} successfully created on Transifex.`);
			} else {
				reject(`Something went wrong in the request creating ${slug} in ${project}. ${res.statusCode}`);
			}
		});
		request.on('error', (err) => {
			reject(`Failed to create ${project}/${slug} on Transifex: ${err}`);
		});

		request.write(data);
		request.end();
	});
}

/**
 * The following link provides information about how Transifex handles updates of a resource file:
 * https://dev.befoolish.co/tx-docs/public/projects/updating-content#what-happens-when-you-update-files
 */
function updateResource(project: string, slug: string, xlfFile: File, apiHostname: string, credentials: string): Promise<any> {
	return new Promise((resolve, reject) => {
		const data = JSON.stringify({ content: xlfFile.contents.toString() });
		const options = {
			hostname: apiHostname,
			path: `/api/2/project/${project}/resource/${slug}/content`,
			headers: {
				'Content-Type': 'application/json',
				'Content-Length': Buffer.byteLength(data)
			},
			auth: credentials,
			method: 'PUT'
		};

		let request = https.request(options, (res) => {
			if (res.statusCode === 200) {
				res.setEncoding('utf8');

				let responseBuffer: string = '';
				res.on('data', function (chunk) {
					responseBuffer += chunk;
				});
				res.on('end', () => {
					const response = JSON.parse(responseBuffer);
					log(`Resource ${project}/${slug} successfully updated on Transifex. Strings added: ${response.strings_added}, updated: ${response.strings_added}, deleted: ${response.strings_added}`);
					resolve();
				});
			} else {
				reject(`Something went wrong in the request updating ${slug} in ${project}. ${res.statusCode}`);
			}
		});
		request.on('error', (err) => {
			reject(`Failed to update ${project}/${slug} on Transifex: ${err}`);
		});

		request.write(data);
		request.end();
	});
}

// cache resources
let _buildResources: Resource[];

export function pullBuildXlfFiles(apiHostname: string, username: string, password: string, language: Language): NodeJS.ReadableStream {
	if (!_buildResources) {
		_buildResources = [];
		// editor and workbench
		const json = JSON.parse(fs.readFileSync('./build/lib/i18n.resources.json', 'utf8'));
		_buildResources.push(...json.editor);
		_buildResources.push(...json.workbench);

		// extensions
		let extensionsToLocalize: string[] = glob.sync('./extensions/**/*.nls.json').map(extension => extension.split('/') [2]);
		let resourcesToPull: string[] = [];

		extensionsToLocalize.forEach(extension => {
			if (resourcesToPull.indexOf(extension) === -1) { // remove duplicate elements returned by glob
				resourcesToPull.push(extension);
				_buildResources.push({ name: extension, project: 'vscode-extensions' });
			}
		});
	}
	return pullXlfFiles(apiHostname, username, password, language, _buildResources);
}

export function pullSetupXlfFiles(apiHostname: string, username: string, password: string, language: Language, includeDefault: boolean): NodeJS.ReadableStream {
	let setupResources = [{ name: 'setup_messages', project: 'vscode-workbench' }];
	if (includeDefault) {
		setupResources.push({ name: 'setup_default', project: 'vscode-setup' });
	}
	return pullXlfFiles(apiHostname, username, password, language, setupResources);
}

function pullXlfFiles(apiHostname: string, username: string, password: string, language: Language, resources: Resource[]): NodeJS.ReadableStream {
	const credentials = `${username}:${password}`;
	let expectedTranslationsCount = resources.length;
	let translationsRetrieved = 0, called = false;

	return readable(function (count, callback) {
		// Mark end of stream when all resources were retrieved
		if (translationsRetrieved === expectedTranslationsCount) {
			return this.emit('end');
		}

		if (!called) {
			called = true;
			const stream = this;
			resources.map(function (resource) {
				retrieveResource(language, resource, apiHostname, credentials).then((file: File) => {
					stream.emit('data', file);
					translationsRetrieved++;
				}).catch(error => { throw new Error(error); });
			});
		}

		callback();
	});
}
const limiter = new Limiter<File>(NUMBER_OF_CONCURRENT_DOWNLOADS);

<<<<<<< HEAD
function retrieveResource(language: Language, resource: Resource, apiHostname, credentials): Promise<File> {
=======
function retrieveResource(language: string, resource: Resource, apiHostname, credentials): Promise<File> {
>>>>>>> 35aa8fb5
	return limiter.queue(() => new Promise<File>((resolve, reject) => {
		const slug = resource.name.replace(/\//g, '_');
		const project = resource.project;
		const transifexLanguageId = language.transifexId || language.id;
		const options = {
			hostname: apiHostname,
			path: `/api/2/project/${project}/resource/${slug}/translation/${transifexLanguageId}?file&mode=onlyreviewed`,
			auth: credentials,
			port: 443,
			method: 'GET'
		};

		let request = https.request(options, (res) => {
			let xlfBuffer: Buffer[] = [];
			res.on('data', (chunk: Buffer) => xlfBuffer.push(chunk));
			res.on('end', () => {
				if (res.statusCode === 200) {
<<<<<<< HEAD
					resolve(new File({ contents: Buffer.concat(xlfBuffer), path: `${project}/${slug}.xlf` }));
=======
					console.log('success: ' + options.path);
					resolve(new File({ contents: Buffer.concat(xlfBuffer), path: `${project}/${iso639_2_to_3[language]}/${slug}.xlf` }));
>>>>>>> 35aa8fb5
				}
				reject(`${slug} in ${project} returned no data. Response code: ${res.statusCode}.`);
			});
		});
		request.on('error', (err) => {
			reject(`Failed to query resource ${slug} with the following error: ${err}. ${options.path}`);
		});
		request.end();
<<<<<<< HEAD
=======
		console.log('started: ' + options.path);
>>>>>>> 35aa8fb5
	}));
}

export function prepareI18nFiles(): ThroughStream {
	let parsePromises: Promise<ParsedXLF[]>[] = [];

	return through(function (this: ThroughStream, xlf: File) {
		let stream = this;
		let parsePromise = XLF.parse(xlf.contents.toString());
		parsePromises.push(parsePromise);
		parsePromise.then(
			resolvedFiles => {
				resolvedFiles.forEach(file => {
					let translatedFile = createI18nFile(file.originalFilePath, file.messages);
					stream.queue(translatedFile);
				});
			}
		);
	}, function () {
		Promise.all(parsePromises)
			.then(() => { this.queue(null); })
			.catch(reason => { throw new Error(reason); });
	});
}

function createI18nFile(originalFilePath: string, messages: any): File {
	let content = [
		'/*---------------------------------------------------------------------------------------------',
		' *  Copyright (c) Microsoft Corporation. All rights reserved.',
		' *  Licensed under the MIT License. See License.txt in the project root for license information.',
		' *--------------------------------------------------------------------------------------------*/',
		'// Do not edit this file. It is machine generated.'
	].join('\n') + '\n' + JSON.stringify(messages, null, '\t').replace(/\r\n/g, '\n');

	return new File({
		path: path.join(originalFilePath + '.i18n.json'),
		contents: new Buffer(content, 'utf8')
	});
}

interface I18nPack {
	[path: string]: Map<string>;
}

export function prepareI18nPackFiles() {
	let parsePromises: Promise<ParsedXLF[]>[] = [];
	let mainPack : I18nPack = {};
	let extensionsPacks : Map<I18nPack> = {};
	return through(function (this: ThroughStream, xlf: File) {
		let stream = this;
		let parsePromise = XLF.parse(xlf.contents.toString());
		parsePromises.push(parsePromise);
		parsePromise.then(
			resolvedFiles => {
				resolvedFiles.forEach(file => {
					const path = file.originalFilePath;
					const firstSlash = path.indexOf('/');
					const firstSegment = path.substr(0, firstSlash);
					if (firstSegment === 'src') {
						mainPack[path.substr(firstSlash + 1)] = file.messages;
					} else if (firstSegment === 'extensions') {
						const secondSlash = path.indexOf('/', firstSlash + 1);
						const secondSegment = path.substring(firstSlash + 1, secondSlash);
						if (secondSegment) {
							let extPack = extensionsPacks[secondSegment];
							if (!extPack) {
								extPack = extensionsPacks[secondSegment] = {};
							}
							extPack[path.substr(secondSlash + 1)] = file.messages;
						} else {
							console.log('Unknown second segment ' + path);
						}
					} else {
						console.log('Unknown first segment ' + path);
					}
				});
			}
		);
	}, function () {
		Promise.all(parsePromises)
			.then(() => {
				const translatedMainFile = createI18nFile('./main', mainPack);
				this.queue(translatedMainFile);
				for (let extension in extensionsPacks) {
					const translatedExtFile = createI18nFile(`./extensions/${extension}`, extensionsPacks[extension]);
					this.queue(translatedExtFile);
				}
				this.queue(null); })
			.catch(reason => { throw new Error(reason); });
	});
}

export function prepareIslFiles(language: Language, innoSetupConfig: InnoSetup): ThroughStream {
	let parsePromises: Promise<ParsedXLF[]>[] = [];

	return through(function (this: ThroughStream, xlf: File) {
		let stream = this;
		let parsePromise = XLF.parse(xlf.contents.toString());
		parsePromises.push(parsePromise);
		parsePromise.then(
			resolvedFiles => {
				resolvedFiles.forEach(file => {
					if (path.basename(file.originalFilePath) === 'Default' && !innoSetupConfig.defaultInfo) {
						return;
					}
					let translatedFile = createIslFile(file.originalFilePath, file.messages, language, innoSetupConfig);
					stream.queue(translatedFile);
				});
			}
		);
	}, function () {
		Promise.all(parsePromises)
			.then(() => { this.queue(null); })
			.catch(reason => { throw new Error(reason); });
	});
}

function createIslFile(originalFilePath: string, messages: Map<string>, language: Language, innoSetup: InnoSetup): File {
	let content: string[] = [];
	let originalContent: TextModel;
	if (path.basename(originalFilePath) === 'Default') {
		originalContent = new TextModel(fs.readFileSync(originalFilePath + '.isl', 'utf8'));
	} else {
		originalContent = new TextModel(fs.readFileSync(originalFilePath + '.en.isl', 'utf8'));
	}
	originalContent.lines.forEach(line => {
		if (line.length > 0) {
			let firstChar = line.charAt(0);
			if (firstChar === '[' || firstChar === ';') {
				if (line === '; *** Inno Setup version 5.5.3+ English messages ***') {
					content.push(`; *** Inno Setup version 5.5.3+ ${innoSetup.defaultInfo.name} messages ***`);
				} else {
					content.push(line);
				}
			} else {
				let sections: string[] = line.split('=');
				let key = sections[0];
				let translated = line;
				if (key) {
					if (key === 'LanguageName') {
						translated = `${key}=${innoSetup.defaultInfo.name}`;
					} else if (key === 'LanguageID') {
						translated = `${key}=${innoSetup.defaultInfo.id}`;
					} else if (key === 'LanguageCodePage') {
						translated = `${key}=${innoSetup.codePage.substr(2)}`;
					} else {
						let translatedMessage = messages[key];
						if (translatedMessage) {
							translated = `${key}=${translatedMessage}`;
						}
					}
				}

				content.push(translated);
			}
		}
	});

	const basename = path.basename(originalFilePath);
	const filePath = `${basename}.${language.id}.isl`;

	return new File({
		path: filePath,
		contents: iconv.encode(new Buffer(content.join('\r\n'), 'utf8'), innoSetup.codePage)
	});
}

function encodeEntities(value: string): string {
	var result: string[] = [];
	for (var i = 0; i < value.length; i++) {
		var ch = value[i];
		switch (ch) {
			case '<':
				result.push('&lt;');
				break;
			case '>':
				result.push('&gt;');
				break;
			case '&':
				result.push('&amp;');
				break;
			default:
				result.push(ch);
		}
	}
	return result.join('');
}

function decodeEntities(value: string): string {
	return value.replace(/&lt;/g, '<').replace(/&gt;/g, '>').replace(/&amp;/g, '&');
}<|MERGE_RESOLUTION|>--- conflicted
+++ resolved
@@ -330,8 +330,6 @@
 export interface ITask<T> {
 	(): T;
 }
-<<<<<<< HEAD
-=======
 
 interface ILimitedTaskFactory<T> {
 	factory: ITask<Promise<T>>;
@@ -392,7 +390,6 @@
 	'sve': 'sv-se',
 	'trk': 'tr'
 };
->>>>>>> 35aa8fb5
 
 interface ILimitedTaskFactory<T> {
 	factory: ITask<Promise<T>>;
@@ -1038,11 +1035,7 @@
 }
 const limiter = new Limiter<File>(NUMBER_OF_CONCURRENT_DOWNLOADS);
 
-<<<<<<< HEAD
-function retrieveResource(language: Language, resource: Resource, apiHostname, credentials): Promise<File> {
-=======
 function retrieveResource(language: string, resource: Resource, apiHostname, credentials): Promise<File> {
->>>>>>> 35aa8fb5
 	return limiter.queue(() => new Promise<File>((resolve, reject) => {
 		const slug = resource.name.replace(/\//g, '_');
 		const project = resource.project;
@@ -1060,12 +1053,8 @@
 			res.on('data', (chunk: Buffer) => xlfBuffer.push(chunk));
 			res.on('end', () => {
 				if (res.statusCode === 200) {
-<<<<<<< HEAD
-					resolve(new File({ contents: Buffer.concat(xlfBuffer), path: `${project}/${slug}.xlf` }));
-=======
 					console.log('success: ' + options.path);
 					resolve(new File({ contents: Buffer.concat(xlfBuffer), path: `${project}/${iso639_2_to_3[language]}/${slug}.xlf` }));
->>>>>>> 35aa8fb5
 				}
 				reject(`${slug} in ${project} returned no data. Response code: ${res.statusCode}.`);
 			});
@@ -1074,10 +1063,7 @@
 			reject(`Failed to query resource ${slug} with the following error: ${err}. ${options.path}`);
 		});
 		request.end();
-<<<<<<< HEAD
-=======
 		console.log('started: ' + options.path);
->>>>>>> 35aa8fb5
 	}));
 }
 
